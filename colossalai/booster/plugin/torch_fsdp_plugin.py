--- conflicted
+++ resolved
@@ -312,11 +312,8 @@
                 param_init_fn=param_init_fn,
                 sync_module_states=sync_module_states,
             )
-<<<<<<< HEAD
             self.fp8_communication = fp8_communication
-=======
             self.logger = get_dist_logger()
->>>>>>> dcc44aab
 
     else:
         raise RuntimeError("FSDP is not supported while torch version under 1.12.0.")
