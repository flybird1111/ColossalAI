--- conflicted
+++ resolved
@@ -22,11 +22,8 @@
     LlamaPipelineForwards,
     get_llama_flash_attention_forward,
     get_llama_model_forward_for_flash_attn,
-<<<<<<< HEAD
-=======
     get_llama_seq_parallel_attention_forward,
     get_llama_seq_parallel_model_forward,
->>>>>>> bb08c5f3
     get_lm_forward_with_dist_cross_entropy,
 )
 from .base_policy import ModulePolicyDescription, Policy, SubModuleReplacementDescription
@@ -344,32 +341,22 @@
 
         policy = super().module_policy()
 
-<<<<<<< HEAD
-        if self.shard_config.enable_tensor_parallelism:
-=======
         if self.shard_config.enable_tensor_parallelism and not self.shard_config.enable_sequence_parallelism:
             # add a new item for casual lm
->>>>>>> bb08c5f3
             new_item = {
                 LlamaForCausalLM: ModulePolicyDescription(
                     sub_module_replacement=[
                         SubModuleReplacementDescription(
                             suffix="lm_head",
-<<<<<<< HEAD
                             target_module=VocabParallelLMHead1D,
                             kwargs={
                                 "gather_output": not self.shard_config.parallel_output,
                                 "make_vocab_size_divisible_by": self.shard_config.make_vocab_size_divisible_by,
                             },
-=======
-                            target_module=Linear1D_Col,
-                            kwargs={"gather_output": not self.shard_config.parallel_output},
->>>>>>> bb08c5f3
                         )
                     ],
                 )
             }
-<<<<<<< HEAD
         else:
             new_item = {
                 LlamaForCausalLM: ModulePolicyDescription(
@@ -383,13 +370,6 @@
                 )
             }
         policy.update(new_item)
-=======
-            if self.shard_config.parallel_output:
-                new_item[LlamaForCausalLM].method_replacement = {
-                    "forward": get_lm_forward_with_dist_cross_entropy(self.shard_config)
-                }
-            policy.update(new_item)
->>>>>>> bb08c5f3
 
         if self.pipeline_stage_manager:
             # set None as default
