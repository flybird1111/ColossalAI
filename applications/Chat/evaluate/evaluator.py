import os
from typing import Any, Dict, List

import gpt_evaluate
import metrics
import pandas as pd
from utils import get_data_per_category, jdump


class Evaluator(object):
    """
        A class named Evaluator includes GPT-3.5/GPT-4 evaluation
        and automatic evaluation

    """

    def __init__(self, params: Dict[str, Any], battle_prompt: Dict[str, Any], gpt_evaluation_prompt: Dict[str, Any],
                 gpt_model: str, language: str) -> None:
        self.params = params
        self.battle_prompt = battle_prompt
        self.gpt_evaluation_prompt = gpt_evaluation_prompt
        self.gpt_model = gpt_model
        self.language = language
        self.automatic_metric_stats = dict()
        self.gpt_evaluation_results = dict()
        self.battle_results = []

    def battle(self, answers1: List[Dict], answers2: List[Dict]) -> None:
        """
        Comparison between two models using GPT-4 as the reviewer.
        """

        self.battle_results = gpt_evaluate.battle(answers1, answers2, self.battle_prompt)

    def evaluate(self, answers: List[Dict], targets: List[Dict], save_path, model_name_list) -> None:
        """
        A comprehensive evaluation of the answers from the model.
        The function evaluates the model's performance from different perspectives
        using GPT-3.5, GPT-4, and off-the-shelf evaluation metrics.

        The metrics will be decided by the config file.

        """

        def switch(metric):
            if metric == "BLEU":
                return metrics.bleu_score(preds=predicts_list, targets=targets_list)
            elif metric == "ROUGE":
                return metrics.rouge_cn_score(preds=predicts_list, targets=targets_list)
            elif (metric == "Distinct"):
                return metrics.distinct_score(preds=predicts_list)
            elif (metric == "BERTScore"):
                return metrics.bert_score(preds=predicts_list, targets=targets_list)
            elif (metric == "Precision"):
                return metrics.precision(preds=predicts_list, targets=targets_list)
            elif (metric == "Recall"):
                return metrics.recall(preds=predicts_list, targets=targets_list)
            elif (metric == "F1 score"):
                return metrics.F1_score(preds=predicts_list, targets=targets_list)
            else:
                raise ValueError(f"Unexpected metric")

        answers_per_category = get_data_per_category(answers, list(self.params.keys()))
        targets_per_category = get_data_per_category(targets, list(self.params.keys()))

        # automatic evaluation
        for category in self.params:
            if len(answers_per_category[category]) == 0:
                print(f"Category {category} specified in your config doesn't have corresponding answers!")
                continue

            category_metrics = self.params[category]["Metrics"]
            self.automatic_metric_stats[category] = {}

            targets_list = [
                target["target"] if target["target"] else target["output"] for target in targets_per_category[category]
            ]
            predicts_list = [answer["output"] for answer in answers_per_category[category]]

            for metric in category_metrics:
                self.automatic_metric_stats[category].update(switch(metric=metric))

        # gpt evaluation
        for category in self.params:
            if len(answers_per_category[category]) == 0:
                print(f"Category {category} specified in your config doesn't have corresponding answers!")
                continue

            category_metrics = self.params[category]["GPT"]

            prompt = self.gpt_evaluation_prompt.get(category, None)
            if prompt is None:
                print(f"No prompt for category {category}! Use prompt for category general now.")
                prompt = self.gpt_evaluation_prompt["general"]

<<<<<<< HEAD
            self.gpt35_evaluation_results[category] = gpt_evaluate.gpt35_evaluate(answers_per_category[category],
                                                                                  prompt, category_metrics, category, save_path, model_name_list)
=======
            self.gpt_evaluation_results[category] = gpt_evaluate.evaluate(answers_per_category[category], prompt,
                                                                          category_metrics, category, self.gpt_model)
>>>>>>> 2506e275

    def save(self, path: str, model_name_list: List[str]) -> None:
        """
        Save evaluation results of GPT-3.5, GPT-4, and off-the-shelf evaluation metrics.

        """

        if len(model_name_list) == 2:
            save_path = os.path.join(path, "gpt_evaluate", "battle_results")
            gpt_evaluate.save_battle_results(self.battle_results, model_name_list[0], model_name_list[1], save_path)
        else:
            # save evaluation results for automatic metrics
            automatic_df = pd.DataFrame(self.automatic_metric_stats)

            automatic_results_save_path = os.path.join(path, "automatic_results")
            if not os.path.exists(automatic_results_save_path):
                os.makedirs(automatic_results_save_path)
            automatic_df.to_csv(os.path.join(automatic_results_save_path, f"{model_name_list[0]}.csv"), index=True)

            # Save evaluation results for GPT-3.5 evaluation metrics.
            all_evaluations = []
            base_save_path = os.path.join(path, "gpt_evaluate", "gpt_evaluate_results")
            evaluation_results_save_path = os.path.join(base_save_path, "evaluation_results")

            for category, evaluations in self.gpt_evaluation_results.items():
                jdump(
                    evaluations,
                    os.path.join(evaluation_results_save_path, model_name_list[0],
                                 f"{category}_evaluation_results.json"))
                all_evaluations.extend(evaluations)

            jdump(all_evaluations,
                  os.path.join(evaluation_results_save_path, f"{model_name_list[0]}_evaluation_results.json"))

            # Start to calculate scores and save statistics.
            evaluation_statistics_save_path = os.path.join(base_save_path, "evaluation_statistics")
            gpt_evaluate.save_gpt_evaluation_statistics(model_name_list[0], all_evaluations,
                                                        evaluation_statistics_save_path)

            # Save charts and csv.
            evaluation_analyses_save_path = os.path.join(base_save_path, "evaluation_analyses")
            gpt_evaluate.analyze_gpt_evaluation_statistics(evaluation_statistics_save_path,
                                                           evaluation_analyses_save_path)<|MERGE_RESOLUTION|>--- conflicted
+++ resolved
@@ -93,13 +93,8 @@
                 print(f"No prompt for category {category}! Use prompt for category general now.")
                 prompt = self.gpt_evaluation_prompt["general"]
 
-<<<<<<< HEAD
-            self.gpt35_evaluation_results[category] = gpt_evaluate.gpt35_evaluate(answers_per_category[category],
-                                                                                  prompt, category_metrics, category, save_path, model_name_list)
-=======
             self.gpt_evaluation_results[category] = gpt_evaluate.evaluate(answers_per_category[category], prompt,
-                                                                          category_metrics, category, self.gpt_model)
->>>>>>> 2506e275
+                                                                          category_metrics, category, self.gpt_model, save_path, model_name_list)
 
     def save(self, path: str, model_name_list: List[str]) -> None:
         """
